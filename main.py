--- conflicted
+++ resolved
@@ -1,13 +1,9 @@
 import argparse
 import logging
 from enum import Enum
-<<<<<<< HEAD
-from os import path, system
 from typing import NamedTuple, Callable
-=======
 from base64 import b64encode
 from os import path
->>>>>>> c23599ae
 
 import spotipy
 from PIL import Image
